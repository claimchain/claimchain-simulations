--- conflicted
+++ resolved
@@ -292,17 +292,6 @@
                     .key_update_every_nb_sent_emails
             min_nb_days = AgentSettings.get_default() \
                     .key_update_every_nb_days
-<<<<<<< HEAD
-
-            if self.date_of_last_key_update is None:
-                self.date_of_last_key_update = date.fromtimestamp(mtime)
-
-            if nb_sent_emails_thresh is not None and \
-               self.nb_sent_emails >= nb_sent_emails_thresh \
-                or (min_nb_days is not None and \
-                    date.fromtimestamp(mtime) - \
-                    self.date_of_last_key_update).days >= min_nb_days:
-=======
 
             if self.date_of_last_key_update is None:
                 self.date_of_last_key_update = date.fromtimestamp(mtime)
@@ -312,7 +301,6 @@
                 or (min_nb_days is not None and \
                     (date.fromtimestamp(mtime) - \
                      self.date_of_last_key_update).days >= min_nb_days):
->>>>>>> 43d065b5
                 self.update_key()
                 self.nb_sent_emails = 0
                 self.date_of_last_key_update = date.fromtimestamp(mtime)
